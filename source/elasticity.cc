--- conflicted
+++ resolved
@@ -893,27 +893,16 @@
   // std::vector<Tensor<1, spacedim>> b_stress;
   Tensor<2, spacedim> i_stress;
   Tensor<1, spacedim> average_displacement;
-<<<<<<< HEAD
-  std::vector<double> u_dot_n(spacedim*spacedim); // !!!!!!!!!!!!
-  auto all_ids = tria.get_boundary_ids();
-  std::vector<double> perimeter;
-=======
   std::vector<double> u_dot_n(spacedim * spacedim); // !!!!!!!!!!!!
   auto                all_ids = tria.get_boundary_ids();
->>>>>>> 8b0d50e7
+  std::vector<double> perimeter;
   for (auto id : all_ids)
   {
     b_stress[id] = Tensor<1, spacedim>();
-<<<<<<< HEAD
     perimeter.push_back(0.0);
   }
-  double              i_area    = 0.;
-  FEValues<spacedim>     fe_values(*fe,
-=======
   double                           i_area    = 0.;
-  double                           perimeter = 0.;
   FEValues<spacedim>               fe_values(*fe,
->>>>>>> 8b0d50e7
                                *quadrature,
                                update_values | update_gradients |
                                  update_quadrature_points | update_JxW_values);
@@ -1017,18 +1006,11 @@
   i_stress /= i_area;
   average_displacement /= i_area;
   for (auto id : all_ids)
-<<<<<<< HEAD
   {
     b_stress[id]  = Utilities::MPI::sum(b_stress[id], mpi_communicator);
     perimeter[id] = Utilities::MPI::sum(perimeter[id], mpi_communicator);
     b_stress[id] /= perimeter[id];
   }
-=======
-    {
-      b_stress[id] = Utilities::MPI::sum(b_stress[id], mpi_communicator);
-      b_stress[id] /= perimeter;
-    }
->>>>>>> 8b0d50e7
 
   if (Utilities::MPI::this_mpi_process(mpi_communicator) == 0)
     {
@@ -1046,17 +1028,11 @@
         }
       else
         forces_file.open(filename, std::ios_base::app);
-<<<<<<< HEAD
       
       forces_file << cycle << " " << i_area << " ";
       for (auto id : all_ids)
         forces_file << perimeter[id] << " ";
       forces_file << i_stress << " " << average_displacement << " ";
-=======
-
-      forces_file << cycle << " " << i_area << " " << perimeter << " "
-                  << i_stress << " " << average_displacement << " ";
->>>>>>> 8b0d50e7
       for (auto id : all_ids)
         forces_file << b_stress[id] << " " << u_dot_n[id] << " ";
       forces_file << std::endl;
